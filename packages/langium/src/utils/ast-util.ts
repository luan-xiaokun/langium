--- conflicted
+++ resolved
@@ -1,14 +1,10 @@
-<<<<<<< HEAD
-import { AstNode, CstNode, LeafCstNode, Reference } from '../syntax-tree';
-=======
 /******************************************************************************
  * Copyright 2021 TypeFox GmbH
  * This program and the accompanying materials are made available under the
  * terms of the MIT License, which is available in the project root.
  ******************************************************************************/
 
-import { AstNode, Reference } from '../syntax-tree';
->>>>>>> 00ebfd98
+import { AstNode, CstNode, LeafCstNode, Reference } from '../syntax-tree';
 import { Stream, StreamImpl, DONE_RESULT, TreeStream, TreeStreamImpl } from '../utils/stream';
 import { LangiumDocument } from '../documents/document';
 import { CompositeCstNodeImpl, LeafCstNodeImpl } from '../parser/cst-node-builder';
